--- conflicted
+++ resolved
@@ -8,7 +8,6 @@
 import java.io.IOException;
 import java.security.AccessController;
 import java.security.PrivilegedAction;
-<<<<<<< HEAD
 import java.util.ArrayList;
 import java.util.Arrays;
 import java.util.Collections;
@@ -20,9 +19,6 @@
 import java.util.Locale;
 import java.util.Map;
 import java.util.Set;
-=======
-import java.util.*;
->>>>>>> d0fdbdb2
 import java.util.concurrent.CopyOnWriteArraySet;
 import java.util.concurrent.TimeUnit;
 import java.util.stream.Collectors;
@@ -61,10 +57,7 @@
 import org.elasticsearch.common.logging.Loggers;
 import org.elasticsearch.common.settings.Settings;
 import org.elasticsearch.common.util.concurrent.ThreadContext;
-<<<<<<< HEAD
 import org.elasticsearch.common.xcontent.DeprecationHandler;
-=======
->>>>>>> d0fdbdb2
 import org.elasticsearch.common.xcontent.NamedXContentRegistry;
 import org.elasticsearch.common.xcontent.ToXContent;
 import org.elasticsearch.common.xcontent.XContentBuilder;
@@ -1260,17 +1253,6 @@
                 try (ThreadContext.StoredContext ignored = client.threadPool().getThreadContext().stashContext()) {
                     client.threadPool().getThreadContext().copyHeaders(securityHeaders.entrySet());
                     client.execute(ClusteringAction.INSTANCE, actionBuilder.request(),
-<<<<<<< HEAD
-                        new ActionListener<ClusteringActionResponse>() {
-                            @Override
-                            public void onResponse(ClusteringActionResponse response) {
-                                try {
-                                    XContentBuilder builder = channel.newBuilder();
-                                    builder.startObject();
-                                    response.toXContent(builder, request);
-                                    builder.endObject();
-                                    channel.sendResponse(
-=======
                     new ActionListener<ClusteringActionResponse>() {
                         @Override
                         public void onResponse(ClusteringActionResponse response) {
@@ -1280,7 +1262,6 @@
                                 response.toXContent(builder, request);
                                 builder.endObject();
                                 channel.sendResponse(
->>>>>>> d0fdbdb2
                                         new BytesRestResponse(
                                             response.getSearchResponse().status(),
                                             builder));
