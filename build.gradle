
// This plugin's version (typically must match that of ES).
<<<<<<< HEAD
version = '5.4.0'
=======
version = '6.0.0-alpha1'
>>>>>>> dbc82223
group = 'org.carrot2'

buildscript {
    ext {
        // ES version we depend upon/ compile against.
<<<<<<< HEAD
        version_es = '5.4.0'
=======
        version_es = '6.0.0-alpha1'
>>>>>>> dbc82223
    }

    repositories {
        mavenLocal()
        mavenCentral()
        jcenter()
    }

    dependencies {
        classpath "org.elasticsearch.gradle:build-tools:" + version_es
    }
}

apply plugin: 'elasticsearch.esplugin'
apply plugin: 'java'
apply plugin: 'idea'
apply plugin: 'eclipse'

apply plugin: 'maven'
apply plugin: 'signing'
apply plugin: 'maven-publish'

esplugin {
    name 'elasticsearch-carrot2'
    description 'Search results clustering plugin for ElasticSearch (Carrot2-based)'
    classname 'org.carrot2.elasticsearch.ClusteringPlugin'
}

// We don't have unit tests, only integration tests.
test {
  enabled = false
}

integTestRunner {
  systemProperty 'tests.security.manager', 'false'
}

licenseHeaders.enabled = false
dependencyLicenses.enabled = false
thirdPartyAudit.enabled = false

repositories {
    mavenLocal()
    mavenCentral()
}

// esplugin forces transitive:false on all dependencies
// so list all transitive dependencies individually
dependencies {
    compile "org.carrot2:carrot2-mini:3.15.1"
    compile "org.simpleframework:simple-xml:2.7.1"
    compile "com.carrotsearch:hppc:0.7.1"
    compile "org.carrot2.attributes:attributes-binder:1.3.1"
    compile "org.carrot2.shaded:carrot2-guava:18.0"
    compile "commons-lang:commons-lang:2.6"
    compile "com.fasterxml.jackson.core:jackson-core:2.8.6"
    compile "com.fasterxml.jackson.core:jackson-annotations:2.8.6"
    compile "com.fasterxml.jackson.core:jackson-databind:2.8.6"
    compile "org.slf4j:slf4j-api:1.7.13"
    compile "org.slf4j:slf4j-log4j12:1.7.13"
    compile "org.carrot2:morfologik-stemming:2.1.1"
    compile "org.carrot2:morfologik-fsa:2.1.1"

    testCompile "org.assertj:assertj-core:2.1.0"
    testCompile "org.json:json:20140107"
    testCompile "org.elasticsearch.client:transport:" + version_es
}

artifacts {
    archives javadocJar, sourcesJar
}

signing {
    required { gradle.taskGraph.hasTask("uploadArchives") }
    sign configurations.archives
}

project.gradle.taskGraph.whenReady { taskGraph ->
  if (taskGraph.allTasks.any { it.name == 'uploadArchives' }) {
    uploadArchives {
      repositories {
        mavenDeployer {
          beforeDeployment { MavenDeployment deployment -> signing.signPom(deployment) }

          repository(url: "https://oss.sonatype.org/service/local/staging/deploy/maven2/") {
            authentication(userName: nexusUsername, password: nexusPassword)
          }

          snapshotRepository(url: "https://oss.sonatype.org/content/repositories/snapshots/") {
            authentication(userName: nexusUsername, password: nexusPassword)
          }

          pom.project {
            name 'Search results clustering plugin for Elasticsearch (Carrot2-based)'
            packaging 'zip'
            artifactId 'elasticsearch-carrot2'
            description 'Search results clustering plugin for Elasticsearch (Carrot2-based)'
            url 'https://github.com/carrot2/elasticsearch-carrot2'

            scm {
              connection 'scm:git:https://github.com/carrot2/elasticsearch-carrot2'
              developerConnection 'scm:git:git@github.com:carrot2/elasticsearch-carrot2.git'
              url 'https://github.com/carrot2/elasticsearch-carrot2'
            }

            licenses {
              license {
                name 'The Apache License, Version 2.0'
                url 'http://www.apache.org/licenses/LICENSE-2.0.txt'
              }
            }

            developers {
              developer {
                id 'dawid.weiss'
                name 'Dawid Weiss'
                email 'dawid.weiss@carrotsearch.com'
              }
              developer {
                id 'stanislaw.osinski'
                name 'Stanisław Osiński'
                email 'stanislaw.osinski@carrotsearch.com'
              }
            }        
          }
        }
      }
    }
  }
}<|MERGE_RESOLUTION|>--- conflicted
+++ resolved
@@ -1,20 +1,12 @@
 
 // This plugin's version (typically must match that of ES).
-<<<<<<< HEAD
-version = '5.4.0'
-=======
 version = '6.0.0-alpha1'
->>>>>>> dbc82223
 group = 'org.carrot2'
 
 buildscript {
     ext {
         // ES version we depend upon/ compile against.
-<<<<<<< HEAD
-        version_es = '5.4.0'
-=======
         version_es = '6.0.0-alpha1'
->>>>>>> dbc82223
     }
 
     repositories {
